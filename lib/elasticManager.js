const elasticsearch = require('elasticsearch');
const logger = new (require('service-logger'))(__filename);
const versioning = require('./versioning');

class ElasticManager {
  constructor(elasticOpts, mappings, bulkSize) {
    this.esClient = new elasticsearch.Client(elasticOpts);
    this.mappings = mappings;
    this.bulkSize = bulkSize;
    this.bulkOp = [];
    this.interval = null;
  }

  // Calls the appropriate replication function based on the change object parsed from a change stream
  replicate(change) {
    if (!this.interval) {
      this.interval = setInterval(() => {
        clearInterval(this.interval);
        this.interval = null;
        this.sendBulkRequest(this.bulkOp);
        this.bulkOp = [];
      }, 500);
    }

    const replicationFunctions = {
      'insert': this.insertDoc,
      'update': this.insertDoc,
      'replace': this.insertDoc,
      'delete': this.deleteDoc
    };
    if (replicationFunctions.hasOwnProperty(change.operationType)) {
      logger.info(`- ${change.documentKey._id.toString()}: ${change.ns.coll} ${change.operationType}`);
      return replicationFunctions[change.operationType].call(this, change);
    }
    else {
      logger.error(`REPLICATION ERROR: ${change.operationType} is not a supported function`);
    }
  }

// insert event format https://docs.mongodb.com/manual/reference/change-events/#insert-event
  insertDoc(changeStreamObj) {
    if (changeStreamObj.fullDocument === null) return;
    const esId = changeStreamObj.fullDocument._id.toString(); // convert mongo ObjectId to string
    delete changeStreamObj.fullDocument._id;
    const esReadyDoc = changeStreamObj.fullDocument;

    this.bulkOp.push({
        index:  {
          _index: this.mappings[changeStreamObj.ns.coll].index,
          _type: this.mappings[changeStreamObj.ns.coll].type,
          _id: esId,
          _parent: esReadyDoc[this.mappings[changeStreamObj.ns.coll].parentId],
          _versionType: this.mappings[changeStreamObj.ns.coll].versionType,
          _version: versioning.getVersionAsInteger(esReadyDoc[this.mappings[changeStreamObj.ns.coll].versionField])
        }
      });
    this.bulkOp.push(esReadyDoc);
  }

  async deleteDoc(changeStreamObj) {
    const esId = changeStreamObj.documentKey._id.toString(); // convert mongo ObjectId to string

<<<<<<< HEAD
    const { parentId, version } = await this.getExistingDoc(this.mappings[changeStreamObj.ns.coll], esId).catch((err) => {
      logger.error(`error finding existing document in delete: ${err}`);
     });
=======
    const parentId = await this.findParentId(this.mappings[changeStreamObj.ns.coll], esId).catch((err) => {
      logger.error(`error finding parentId in delete:`, err);
    });
>>>>>>> cc8469b1

    this.bulkOp.push({
      delete: {
        _index: this.mappings[changeStreamObj.ns.coll].index,
        _type: this.mappings[changeStreamObj.ns.coll].type,
        _id: esId,
        _parent: parentId,
        _versionType: this.mappings[changeStreamObj.ns.coll].versionType,
        _version: versioning.incrementVersionForDeletion(version),
      }
    });
  }

  async getExistingDoc(collection, id) {
    try {
      const doc = await this.esClient.search({
        index: collection.index,
        type: collection.type,
        q: `_id:${id}`,
        size: 1,
        version: Boolean(collection.versionType),
      });

      return {
        parentId: doc.hits.hits[0]._parent || null,
        version: doc.hits.hits[0]._version || null,
      }
    } catch(err) {
      logger.error(`cannot find item of type ${collection.type} with id ${id}`);
    }
  }

  // delete all docs in ES before dumping the new docs into it
  async deleteElasticCollection(collectionName) {
    let searchResponse;
    try {
      // First get a count for all ES docs of the specified type
      searchResponse = await this.esClient.search({
        index: this.mappings[collectionName].index,
        type: this.mappings[collectionName].type,
        size: this.bulkSize,
        scroll: '1m',
        version: Boolean(this.mappings[collectionName].versionType)
      });
    }
    catch (err) {
      // if the search query failed, the index or type does not exist
      searchResponse = {hits: {total: 0}};
    }

    // loop through all existing esdocks in increments of bulksize, then delete them
    let numDeleted = 0;
    for (let i = 0; i < Math.ceil(searchResponse.hits.total / this.bulkSize); i++) {
      const bulkDelete = [];
      const dumpDocs = searchResponse.hits.hits;
      for (let j = 0; j < dumpDocs.length; j++) {
        bulkDelete.push({
          delete: {
            _index: this.mappings[collectionName].index,
            _type: this.mappings[collectionName].type,
            _id: dumpDocs[j]._id,
            _parent: dumpDocs[j]._parent,
            _versionType: this.mappings[collectionName].versionType,
            _version: versioning.incrementVersionForDeletion(dumpDocs[j]._version)
          }
        });
      }
      numDeleted += bulkDelete.length;
      logger.info(`${collectionName} delete progress: ${numDeleted}/${searchResponse.hits.total}`);
      searchResponse = await this.esClient.scroll({
        scrollId: searchResponse._scroll_id,
        scroll: '1m'
      });
      await this.sendBulkRequest(bulkDelete);
    }
    return numDeleted;
  }

  setMappings(collection) {
    // set up mappings between mongo and elastic if they do not yet exist
    if (!this.mappings[collection]) {
      this.mappings[collection] = {};
    }
    if (!this.mappings[collection].index) {
      this.mappings[collection].index = this.mappings.default.index;
      if (this.mappings[collection].index === "$self")
        this.mappings[collection].index = collection;
    }
    if (!this.mappings[collection].type) {
      this.mappings[collection].type = this.mappings.default.type;
      if (this.mappings[collection].type === "$self")
        this.mappings[collection].type = collection;
    }
  }


  sendBulkRequest(bulkOp) {
    if (bulkOp.length === 0) {
      return;
    }
    return this.esClient.bulk({
      refresh: false,
      body: bulkOp
    }).then(response => {
      if (!response.errors) { return; }

      response.items.forEach(item => {
        let erroredItem;
        if (item.delete && item.delete.error) {
          erroredItem = item.delete
        } else if (item.index && item.index.error) {
          erroredItem = item.index
        }

        if (erroredItem) {
          logger.error(`Bulk Request Error:`, erroredItem);
          if (erroredItem.error.type === 'routing_missing_exception') {
            logger.debug('This is most likely due do to a missing child parent relationship in the config.  See default config file for reference.');
          }
        }
      });
    }).catch(err => {
      logger.error(`Bulk Error:`, err);
    });
  }

}

module.exports = ElasticManager;<|MERGE_RESOLUTION|>--- conflicted
+++ resolved
@@ -60,15 +60,9 @@
   async deleteDoc(changeStreamObj) {
     const esId = changeStreamObj.documentKey._id.toString(); // convert mongo ObjectId to string
 
-<<<<<<< HEAD
     const { parentId, version } = await this.getExistingDoc(this.mappings[changeStreamObj.ns.coll], esId).catch((err) => {
       logger.error(`error finding existing document in delete: ${err}`);
      });
-=======
-    const parentId = await this.findParentId(this.mappings[changeStreamObj.ns.coll], esId).catch((err) => {
-      logger.error(`error finding parentId in delete:`, err);
-    });
->>>>>>> cc8469b1
 
     this.bulkOp.push({
       delete: {
