{
  "mongo": {
    "options": {
      "poolSize": 100
    },
    "url": "localhost:27017",
    "database": "test",
    "user": "admin",
    "collections": ["test"]
  },
  "elasticsearch": {
    "host": "localhost:9200",
    "apiVersion": "2.4"
  },
  "bulkSize": 1000,
  "adminPort": 3000,
  "ignoreResumeTokensOnStart": false,
  "dumpOnStart": false,
  "resumeTokenInterval": 60000,
<<<<<<< HEAD
  "resumeTokenCollection": "",
  "parentChildRelations":[{
    "parentCollection":"customer",
    "childCollection":"order",
    "childsParentIdField":"customerId"
  }],
=======
  "mappings": {
    "order": {
      "index": "test",
      "type": "$self",
      "parent": "customer",
      "parentId": "customerId"
    }
  },
>>>>>>> 61cf67db
  "logLevel": "info"
}<|MERGE_RESOLUTION|>--- conflicted
+++ resolved
@@ -17,14 +17,7 @@
   "ignoreResumeTokensOnStart": false,
   "dumpOnStart": false,
   "resumeTokenInterval": 60000,
-<<<<<<< HEAD
   "resumeTokenCollection": "",
-  "parentChildRelations":[{
-    "parentCollection":"customer",
-    "childCollection":"order",
-    "childsParentIdField":"customerId"
-  }],
-=======
   "mappings": {
     "order": {
       "index": "test",
@@ -33,6 +26,5 @@
       "parentId": "customerId"
     }
   },
->>>>>>> 61cf67db
   "logLevel": "info"
 }